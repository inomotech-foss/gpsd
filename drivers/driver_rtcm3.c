/*****************************************************************************

This is a decoder for RTCM-104 3.x, a serial protocol used for
broadcasting pseudorange corrections from differential-GPS reference
stations.  The applicable specification is RTCM 10403.1: RTCM Paper
177-2006-SC104-STD.  This obsolesces the earlier RTCM-104 2.x
specifications. The specification document is proprietary; ordering
instructions are accessible from <http://www.rtcm.org/>
under "Publications".

Unike the RTCM 2.x protocol, RTCM3.x does not use the strange
sliding-bit-window IS-GPS-200 protocol as a transport layer, but is a
self-contained byte-oriented packet protocol.  Packet recognition is
handled in the GPSD packet-getter state machine; this code is
concerned with unpacking the packets into well-behaved C structures,
coping with odd field lengths and fields that may overlap byte
boundaries.  These report structures live in gps.h.

Note that the unpacking this module does is probably useful only for
RTCM reporting and diagnostic tools.  It is not necessary when
passing RTCM corrections to a GPS, which normally should just be
passed an entire correction packet for processing by their internal
firmware.

Decodes of the following types have been verified: 1004, 1005, 1006,
1008, 1012, 1013, 1029. There is good reason to believe the 1007 code
is correct, as it's identical to 1008 up to where it ends.

The 1033 decode was arrived at by looking at an rtcminspect dump and noting
that it carries an information superset of the 1008.  There are additional
Receiver and Firmware fields we're not certain to decode without access
to an RTCM3 standard at revision 4 or later, but the guess in the code
has been observed to correctly analyze a message with a nonempty Receiver
field.

This file is Copyright 2010 by the GPSD project
SPDX-License-Identifier: BSD-2-clause

*****************************************************************************/

#include "../include/gpsd_config.h"  // must be before all includes

#include <string.h>

#include "../include/gpsd.h"
#include "../include/bits.h"

#ifdef RTCM104V3_ENABLE

// scaling constants for RTCM3 real number types
#define GPS_PSEUDORANGE_RESOLUTION      0.02    // DF011
#define PSEUDORANGE_DIFF_RESOLUTION     0.0005  // DF012, DF042
#define CARRIER_NOISE_RATIO_UNITS       0.25    // DF015, DF045, DF050
#define ANTENNA_POSITION_RESOLUTION     0.0001  // DF025, DF026, DF027
#define GLONASS_PSEUDORANGE_RESOLUTION  0.02    // DF041
#define ANTENNA_DEGREE_RESOLUTION       25e-6   // DF062
#define GPS_EPOCH_TIME_RESOLUTION       0.1     // DF065
// DF069, DF070, DF192, DF193, DF194, DF195
#define PHASE_CORRECTION_RESOLUTION     0.5
// DF156, DF157, DF158, DF166, DF167, DF168, DF169, DF196, DF197
#define TRANSLATION_MM_RESOLUTION       0.001
#define VALIDITY_RESOLUTION             2.0     // DF152, DF153, DF154, DF155
#define SCALE_PPM_RESOLUTION            1e-5    // DF162
#define ROTATION_ARCSEC_RESOLUTION      2e-5    // DF159, DF160, DF161
// DF171, DF172, DF176, DF177, DF178, DF179, DF183, DF184, DF185, DF186
#define PROJ_ORIGIN_RESOLUTION          11e-9
#define DEG_ARCSEC_RESOLUTION           3600
#define CM_RESOLUTION                   0.01    // DF198
#define RES_ARCSEC_RESOLUTION           3e-5    // DF199, DF200

// Other magic values
#define GPS_INVALID_PSEUDORANGE         0x80000 // DF012, DF018
#define GLONASS_INVALID_RANGEINCR       0x2000  // DF047
#define GLONASS_CHANNEL_BASE            7       // DF040

// Large case statements make GNU indent very confused
// *INDENT-OFF*

/* good source on message types:
 * https://software.rtcm-ntrip.org/export/HEAD/ntrip/trunk/BNC/src/bnchelp.html
 * Also look in the BNC source
 * and look at the tklib source: http://www.rtklib.com/
 */// Bismasks for MSM
#define BITMASK_32

#define ugrab(width)    (bitcount += width, ubits((unsigned char *)buf, \
                         bitcount - width, width, false))
#define sgrab(width)    (bitcount += width, sbits((signed char *)buf,  \
                         bitcount - width, width, false))

/* decode 1015/1016/1017 header
 * they share a common header
 * TODO: rtklib has C code for these.
 *
 * Return: false if decoded
 *         true if runt
 */
static bool rtcm3_101567(const struct gps_context_t *context,
                         struct rtcm3_t *rtcm, char *buf)
{
    int bitcount = 36;  // 8 preamble, 6 zero, 10 length, 12 type

    if (22 > rtcm->length) {
        // need 76 bits, 9.5 bytes
        rtcm->length = 0;          // set to zero to prevent JSON decode
        GPSD_LOG(LOG_WARN, &context->errout,
                 "RTCM3: rtcm3_101567_msm() type %d runt length %d ",
                 rtcm->type, rtcm->length);
        return true;
    }

    // 1015, 1016, and 1017 all use the 1015 struct
    rtcm->rtcmtypes.rtcm3_1015.header.network_id = (unsigned)ugrab(12);
    rtcm->rtcmtypes.rtcm3_1015.header.subnetwork_id = (unsigned )ugrab(4);
    rtcm->rtcmtypes.rtcm3_1015.header.tow = (time_t)ugrab(23);
    rtcm->rtcmtypes.rtcm3_1015.header.multimesg = (bool)ugrab(1);
    rtcm->rtcmtypes.rtcm3_1015.header.master_id = (unsigned)ugrab(12);
    rtcm->rtcmtypes.rtcm3_1015.header.aux_id = (unsigned)ugrab(12);
    rtcm->rtcmtypes.rtcm3_1015.header.satcount = (unsigned char)ugrab(4);

    // (long long)tow for 32 bit machines.
    GPSD_LOG(LOG_PROG, &context->errout, "RTCM3: rtcm3_10567(%u) "
             "network_id %u subnetwork_id %u tow %lld multimesg %u "
             "master_id %u aux_id %u satcount %u",
             rtcm->type,
             rtcm->rtcmtypes.rtcm3_1015.header.network_id,
             rtcm->rtcmtypes.rtcm3_1015.header.subnetwork_id,
             (long long)rtcm->rtcmtypes.rtcm3_1015.header.tow,
             rtcm->rtcmtypes.rtcm3_1015.header.multimesg,
             rtcm->rtcmtypes.rtcm3_1015.header.master_id,
             rtcm->rtcmtypes.rtcm3_1015.header.aux_id,
             rtcm->rtcmtypes.rtcm3_1015.header.satcount);
    return false;
}

/* count satellites from satellite mask
 * Number of Satellites "NSat" is hidden in DF394 (GNSS Satellite Mask)
 * Counting the bits gives the number of satellites in Message
 *
 * Return: number of satellites, max 64
 */
static unsigned short rtcm3_msm_count_sats(uint64_t n)
{
    unsigned int count = 0;
    while (n) {
        count += n & 1;
        n >>= 1;
    }
    return count;
}

/* count signals from signal mask
 * Number of Signals "NSig" is hidden in DF395 (GNSS Signal Mask)
 * Counting the bits gives the number of signals in Message
 *
 * Return: number of signals, max 32
 */
static unsigned short rtcm3_msm_count_sigs(uint32_t n)
{
    unsigned int count = 0;
    while (n) {
        count += n & 1;
        n >>= 1;
    }
    return count;
}

/* decode MSM header
 * MSM1 to MSM7 share a common header
 * TODO: rtklib has C code for these.
 *
 * Return: false if decoded
 *         true if runt
 */
static bool rtcm3_decode_msm(const struct gps_context_t *context,
                             struct rtcm3_t *rtcm, char *buf)
{
    int bitcount = 36;  // 8 preamble, 6 zero, 10 length, 12 type

    if (22 > rtcm->length) {
        // need 169 bits, 21.125 bytes
        rtcm->length = 0;          // set to zero to prevent JSON decode
        GPSD_LOG(LOG_WARN, &context->errout,
                 "RTCM3: rtcm3_decode_msm() type %d runt length %d ",
                 rtcm->type, rtcm->length);
        return true;
    }

    rtcm->rtcmtypes.rtcm3_msm.station_id = (unsigned short)ugrab(12);
    rtcm->rtcmtypes.rtcm3_msm.tow = (time_t)ugrab(30);
    rtcm->rtcmtypes.rtcm3_msm.sync = (bool)ugrab(1);
    rtcm->rtcmtypes.rtcm3_msm.IODS = (unsigned short)ugrab(3);
    bitcount += 7;             // skip 7 reserved bits
    rtcm->rtcmtypes.rtcm3_msm.steering = (unsigned short)ugrab(2);
    rtcm->rtcmtypes.rtcm3_msm.ext_clk = (unsigned short)ugrab(2);
    rtcm->rtcmtypes.rtcm3_msm.smoothing = (bool)ugrab(1);
    rtcm->rtcmtypes.rtcm3_msm.interval = (unsigned)ugrab(3);
    rtcm->rtcmtypes.rtcm3_msm.sat_mask = (unsigned long)ugrab(64);
    rtcm->rtcmtypes.rtcm3_msm.sig_mask = (unsigned int)ugrab(32);
    // FIXME: cell_mask is variable length!
    // rtcm->rtcmtypes.rtcm3_msm.cell_mask = (uint64_t)ugrab(64);

<<<<<<< HEAD
    unsigned short n_sig = 0, n_sat = 0;
    unsigned long mask_sat = rtcm->rtcmtypes.rtcm3_msm.sat_mask;
    unsigned int mask_sig = rtcm->rtcmtypes.rtcm3_msm.sig_mask;

    // printf("SatMask: %lu, SigMask: %u", mask_sat, mask_sig);

    // count satellites
    while (mask_sat)
    {
        n_sat += mask_sat & 1;
        mask_sat >>= 1;
    }
    rtcm->rtcmtypes.rtcm3_msm.n_sat = n_sat;
    // count signals
    while (mask_sig)
    {
        n_sig += mask_sig & 1;
        mask_sig >>= 1;
    }
    rtcm->rtcmtypes.rtcm3_msm.n_sig = n_sig;
    // determine cells
    rtcm->rtcmtypes.rtcm3_msm.n_cell = n_sat * n_sig;
=======
    unsigned short n_sig;
    rtcm->rtcmtypes.rtcm3_msm.n_sat = rtcm3_msm_count_sats(rtcm->rtcmtypes.rtcm3_msm.sat_mask);
    n_sig = rtcm3_msm_count_sigs(rtcm->rtcmtypes.rtcm3_msm.sig_mask);
    rtcm->rtcmtypes.rtcm3_msm.n_cell = rtcm->rtcmtypes.rtcm3_msm.n_sat * n_sig;
>>>>>>> 04376c94
    bitcount += rtcm->rtcmtypes.rtcm3_msm.n_cell;

    /* Decode Satellite Data */

    // Decode DF397 (MSM 4-7)
    switch (rtcm->rtcmtypes.rtcm3_msm.msm) {
    case 4:
        FALLTHROUGH
    case 5:
        FALLTHROUGH
    case 6:
        FALLTHROUGH
    case 7:
        for (int i = 0; i < rtcm->rtcmtypes.rtcm3_msm.n_sat; i++) {
            rtcm->rtcmtypes.rtcm3_msm_sat[i].rr_ms = (unsigned short)ugrab(8);
        };
        break;
    default:
        break;
    }
    // Decode Extended Info (MSM 5+7)
    switch (rtcm->rtcmtypes.rtcm3_msm.msm) {
    case 5:
        FALLTHROUGH
    case 7:
        for (int i = 0; i < rtcm->rtcmtypes.rtcm3_msm.n_sat; i++) {
            rtcm->rtcmtypes.rtcm3_msm_sat[i].ext_info = (unsigned short)ugrab(4);
        };
        break;
    default:
        break;
    }
    // Decode DF398 (MSM 1-7)
    for (int i = 0; i < rtcm->rtcmtypes.rtcm3_msm.n_sat; i++) {
        rtcm->rtcmtypes.rtcm3_msm_sat[i].rr_m1 = (unsigned short)ugrab(10);
    };
    // Decode DF399 (MSM 5+7)
    switch (rtcm->rtcmtypes.rtcm3_msm.msm) {
    case 5:
        FALLTHROUGH
    case 7:
        for (int i = 0; i < rtcm->rtcmtypes.rtcm3_msm.n_sat; i++) {
            rtcm->rtcmtypes.rtcm3_msm_sat[i].rates_rphr = (signed short)ugrab(14);
        };
        break;
    default:
        break;
    }

    /* Decode Signal Data */

    // Decode DF400 (MSM 1,3,4,5) resp. DF405 (MSM 6+7)
    switch (rtcm->rtcmtypes.rtcm3_msm.msm) {
    case 1:
        FALLTHROUGH
    case 3:
        FALLTHROUGH
    case 4:
        FALLTHROUGH
    case 5:
        for (int i = 0; i < rtcm->rtcmtypes.rtcm3_msm.n_cell; i++)
        {
            rtcm->rtcmtypes.rtcm3_msm_sig[i].pseudo_r = sgrab(15);
        };
        break;
    case 6:
        FALLTHROUGH
    case 7:
        for (int i = 0; i < rtcm->rtcmtypes.rtcm3_msm.n_cell; i++)
        {
            rtcm->rtcmtypes.rtcm3_msm_sig[i].pseudo_r = sgrab(20);
        };
        break;
    default:
        break;
    }
    // Decode DF401 (MSM 2,3,4,5) resp. DF406 (MSM 6+7)
    switch (rtcm->rtcmtypes.rtcm3_msm.msm) {
    case 2:
        FALLTHROUGH
    case 3:
        FALLTHROUGH
    case 4:
        FALLTHROUGH
    case 5:
        for (int i = 0; i < rtcm->rtcmtypes.rtcm3_msm.n_cell; i++)
        {
            rtcm->rtcmtypes.rtcm3_msm_sig[i].phase_r = sgrab(22);
        }
        break;
    case 6:
        FALLTHROUGH
    case 7:
        for (int i = 0; i < rtcm->rtcmtypes.rtcm3_msm.n_cell; i++)
        {
            rtcm->rtcmtypes.rtcm3_msm_sig[i].phase_r = sgrab(24);
        }
        break;
    default:
        break;
    }
    // Decode DF402 (MSM 2,3,4,5) resp. DF407 (MSM 6+7)
    switch (rtcm->rtcmtypes.rtcm3_msm.msm) {
    case 2:
        FALLTHROUGH
    case 3:
        FALLTHROUGH
    case 4:
        FALLTHROUGH
    case 5:
        for (int i = 0; i < rtcm->rtcmtypes.rtcm3_msm.n_cell; i++)
        {
            rtcm->rtcmtypes.rtcm3_msm_sig[i].lti = (unsigned short)ugrab(4);
        }
        break;
    case 6:
        FALLTHROUGH
    case 7:
        for (int i = 0; i < rtcm->rtcmtypes.rtcm3_msm.n_cell; i++)
        {
            rtcm->rtcmtypes.rtcm3_msm_sig[i].lti = (unsigned short)ugrab(10);
        }
        break;
    default:
        break;
    }
    // Decode DF420 (MSM 2-7)
    switch (rtcm->rtcmtypes.rtcm3_msm.msm) {
    case 2:
        FALLTHROUGH
    case 3:
        FALLTHROUGH
    case 4:
        FALLTHROUGH
    case 5:
        FALLTHROUGH
    case 6:
        FALLTHROUGH
    case 7:
        for (int i = 0; i < rtcm->rtcmtypes.rtcm3_msm.n_cell; i++)
        {
            rtcm->rtcmtypes.rtcm3_msm_sig[i].half_amb = (bool)ugrab(1);
        }
        break;
    default:
        break;
    }
    // Decode DF403 (MSM 4+5) resp. DF408 (MSM 6+7)
    switch (rtcm->rtcmtypes.rtcm3_msm.msm) {
    case 4:
        FALLTHROUGH
    case 5:
        for (int i = 0; i < rtcm->rtcmtypes.rtcm3_msm.n_cell; i++)
        {
            rtcm->rtcmtypes.rtcm3_msm_sig[i].cnr = (unsigned short)ugrab(6);
        }
        break;
    case 6:
        FALLTHROUGH
    case 7:
        for (int i = 0; i < rtcm->rtcmtypes.rtcm3_msm.n_cell; i++)
        {
            rtcm->rtcmtypes.rtcm3_msm_sig[i].cnr = (unsigned short)ugrab(10);
        }
        break;
    default:
        break;
    }
    // Decode DF404 (MSM 5+7)
    switch (rtcm->rtcmtypes.rtcm3_msm.msm) {
    case 5:
        FALLTHROUGH
    case 7:
        for (int i = 0; i < rtcm->rtcmtypes.rtcm3_msm.n_cell; i++)
        {
            rtcm->rtcmtypes.rtcm3_msm_sig[i].cnr = (signed short)sgrab(15);
        }
        break;
    default:
        break;
    }

    // (long long)tow for 32 bit machines.
    GPSD_LOG(LOG_PROG, &context->errout, "RTCM3: rtcm3_decode_msm(%u) "
             "gnssid %u MSM%u id %u tow %lld sync %u IODS %u "
             "steering %u ext_clk %u smoothing %u interval %u "
             "sat_mask x%llx sig_mask x%lx\n",
             rtcm->type,
             rtcm->rtcmtypes.rtcm3_msm.gnssid,
             rtcm->rtcmtypes.rtcm3_msm.msm,
             rtcm->rtcmtypes.rtcm3_msm.station_id,
             (long long)rtcm->rtcmtypes.rtcm3_msm.tow,
             rtcm->rtcmtypes.rtcm3_msm.sync,
             rtcm->rtcmtypes.rtcm3_msm.IODS,
             rtcm->rtcmtypes.rtcm3_msm.steering,
             rtcm->rtcmtypes.rtcm3_msm.ext_clk,
             rtcm->rtcmtypes.rtcm3_msm.smoothing,
             rtcm->rtcmtypes.rtcm3_msm.interval,
             (long long unsigned)rtcm->rtcmtypes.rtcm3_msm.sat_mask,
             (long unsigned)rtcm->rtcmtypes.rtcm3_msm.sig_mask);
    return false;
}

/* break out the raw bits into the scaled report-structure fields
 *
 * Return: void
 */
void rtcm3_unpack(const struct gps_context_t *context,
                  struct rtcm3_t *rtcm, char *buf)
{
    unsigned n, n2, n3, n4;
    int bitcount = 0;
    unsigned i;
    signed long temp;
    bool unknown = true;              // we don't know how to decode
    const char *unknown_name = NULL;  // no decode, but maybe we know the name
    unsigned preamble, mbz;           // preamble 0xd3, and must be zero

#define GPS_PSEUDORANGE(fld, len) \
    {temp = (unsigned long)ugrab(len);          \
    if (temp == GPS_INVALID_PSEUDORANGE) {      \
        fld.pseudorange = 0;                    \
    } else {                                    \
        fld.pseudorange = temp * GPS_PSEUDORANGE_RESOLUTION;} \
    }
#define RANGEDIFF(fld, len) \
    temp = (long)sgrab(len);                    \
    if (temp == GPS_INVALID_PSEUDORANGE) {      \
        fld.rangediff = 0;                      \
    } else {                                    \
        fld.rangediff = temp * PSEUDORANGE_DIFF_RESOLUTION; \
    }

    memset(rtcm, 0, sizeof(struct rtcm3_t));

    // check preamble and zero bits
    preamble = ugrab(8);
    mbz = ugrab(6);
    if (0xD3 != preamble ||
        0 != mbz) {
        GPSD_LOG(LOG_WARN, &context->errout,
                 "RTCM3: invalid preamble x%2x or mbz x%x\n",
                 preamble, mbz);
    }

    rtcm->length = (unsigned)ugrab(10);
    if (2 > rtcm->length) {
        // ignore zero payload messages, they do not evan have type
        // need 2 bytes just to read 10 bit type.
        return;
    }
    rtcm->type = (unsigned)ugrab(12);

    GPSD_LOG(LOG_RAW, &context->errout, "RTCM3: type %d payload length %d\n",
             rtcm->type, rtcm->length);

    // RTCM3 message type numbers start at 1001
    switch (rtcm->type) {
    case 1001:
        // GPS Basic RTK, L1 Only
        rtcm->rtcmtypes.rtcm3_1001.header.station_id = (unsigned)ugrab(12);
        rtcm->rtcmtypes.rtcm3_1001.header.tow = (time_t)ugrab(30);
        rtcm->rtcmtypes.rtcm3_1001.header.sync = (bool)ugrab(1);
        rtcm->rtcmtypes.rtcm3_1001.header.satcount = (unsigned short)ugrab(5);
        rtcm->rtcmtypes.rtcm3_1001.header.smoothing = (bool)ugrab(1);
        rtcm->rtcmtypes.rtcm3_1001.header.interval = (unsigned short)ugrab(3);
#define R1001 rtcm->rtcmtypes.rtcm3_1001.rtk_data[i]
        for (i = 0; i < rtcm->rtcmtypes.rtcm3_1001.header.satcount; i++) {
            R1001.ident = (unsigned short)ugrab(6);
            R1001.L1.indicator = (unsigned char)ugrab(1);
            GPS_PSEUDORANGE(R1001.L1, 24);
            RANGEDIFF(R1001.L1, 20);
            R1001.L1.locktime = (unsigned char)sgrab(7);
        }
#undef R1001
        unknown = false;
        break;

    case 1002:
        // GPS Extended RTK, L1 Only
        rtcm->rtcmtypes.rtcm3_1002.header.station_id = (unsigned)ugrab(12);
        rtcm->rtcmtypes.rtcm3_1002.header.tow = (time_t)ugrab(30);
        rtcm->rtcmtypes.rtcm3_1002.header.sync = (bool)ugrab(1);
        rtcm->rtcmtypes.rtcm3_1002.header.satcount = (unsigned short)ugrab(5);
        rtcm->rtcmtypes.rtcm3_1002.header.smoothing = (bool)ugrab(1);
        rtcm->rtcmtypes.rtcm3_1002.header.interval = (unsigned short)ugrab(3);
#define R1002 rtcm->rtcmtypes.rtcm3_1002.rtk_data[i]
        for (i = 0; i < rtcm->rtcmtypes.rtcm3_1002.header.satcount; i++) {
            R1002.ident = (unsigned short)ugrab(6);
            R1002.L1.indicator = (unsigned char)ugrab(1);
            GPS_PSEUDORANGE(R1002.L1, 24);
            RANGEDIFF(R1002.L1, 20);
            R1002.L1.locktime = (unsigned char)sgrab(7);
            R1002.L1.ambiguity = (unsigned char)ugrab(8);
            R1002.L1.CNR = (ugrab(8)) * CARRIER_NOISE_RATIO_UNITS;
        }
#undef R1002
        unknown = false;
        break;

    case 1003:
        // GPS Basic RTK, L1 & L2
        rtcm->rtcmtypes.rtcm3_1003.header.station_id = (unsigned)ugrab(12);
        rtcm->rtcmtypes.rtcm3_1003.header.tow = (time_t)ugrab(30);
        rtcm->rtcmtypes.rtcm3_1003.header.sync = (bool)ugrab(1);
        rtcm->rtcmtypes.rtcm3_1003.header.satcount = (unsigned short)ugrab(5);
        rtcm->rtcmtypes.rtcm3_1003.header.smoothing = (bool)ugrab(1);
        rtcm->rtcmtypes.rtcm3_1003.header.interval = (unsigned short)ugrab(3);
#define R1003 rtcm->rtcmtypes.rtcm3_1003.rtk_data[i]
        for (i = 0; i < rtcm->rtcmtypes.rtcm3_1003.header.satcount; i++) {
            R1003.ident = (unsigned short)ugrab(6);
            R1003.L1.indicator = (unsigned char)ugrab(1);
            GPS_PSEUDORANGE(R1003.L1, 24);
            RANGEDIFF(R1003.L1, 20);
            R1003.L1.locktime = (unsigned char)sgrab(7);
            R1003.L2.indicator = (unsigned char)ugrab(2);
            GPS_PSEUDORANGE(R1003.L2, 24);
            temp = (long)sgrab(20);
            if (temp == GPS_INVALID_PSEUDORANGE) {
                R1003.L2.rangediff = 0;
            } else {
                R1003.L2.rangediff = temp * PSEUDORANGE_DIFF_RESOLUTION;
            }
            R1003.L2.locktime = (unsigned char)sgrab(7);
        }
#undef R1003
        unknown = false;
        break;

    case 1004:
        // GPS Extended RTK, L1 & L2
        rtcm->rtcmtypes.rtcm3_1004.header.station_id = (unsigned)ugrab(12);
        rtcm->rtcmtypes.rtcm3_1004.header.tow = (time_t)ugrab(30);
        rtcm->rtcmtypes.rtcm3_1004.header.sync = (bool)ugrab(1);
        rtcm->rtcmtypes.rtcm3_1004.header.satcount = (unsigned short)ugrab(5);
        rtcm->rtcmtypes.rtcm3_1004.header.smoothing = (bool)ugrab(1);
        rtcm->rtcmtypes.rtcm3_1004.header.interval = (unsigned short)ugrab(3);
#define R1004 rtcm->rtcmtypes.rtcm3_1004.rtk_data[i]
        for (i = 0; i < rtcm->rtcmtypes.rtcm3_1004.header.satcount; i++) {
            R1004.ident = (unsigned short)ugrab(6);
            R1004.L1.indicator = (bool)ugrab(1);
            GPS_PSEUDORANGE(R1004.L1, 24);
            RANGEDIFF(R1004.L1, 20);
            R1004.L1.locktime = (unsigned char)sgrab(7);
            R1004.L1.ambiguity = (unsigned char)ugrab(8);
            R1004.L1.CNR = ugrab(8) * CARRIER_NOISE_RATIO_UNITS;
            R1004.L2.indicator = (unsigned char)ugrab(2);
            GPS_PSEUDORANGE(R1004.L2, 14);
            RANGEDIFF(R1004.L2, 20);
            R1004.L2.locktime = (unsigned char)sgrab(7);
            R1004.L2.CNR = ugrab(8) * CARRIER_NOISE_RATIO_UNITS;
        }
#undef R1004
        unknown = false;
        break;

    case 1005:
        /* Stationary Antenna Reference Point, No Height Information
         * 19 bytes */
#define R1005 rtcm->rtcmtypes.rtcm3_1005
        R1005.station_id = (unsigned short)ugrab(12);
        ugrab(6);               // reserved
        R1005.system = ugrab(3);
        R1005.reference_station = (bool)ugrab(1);
        R1005.ecef_x = sgrab(38) * ANTENNA_POSITION_RESOLUTION;
        R1005.single_receiver = ugrab(1);
        ugrab(1);
        R1005.ecef_y = sgrab(38) * ANTENNA_POSITION_RESOLUTION;
        ugrab(2);
        R1005.ecef_z = sgrab(38) * ANTENNA_POSITION_RESOLUTION;
#undef R1005
        unknown = false;
        break;

    case 1006:
        /* Stationary Antenna Reference Point, with Height Information
         * 21 bytes */
#define R1006 rtcm->rtcmtypes.rtcm3_1006
        R1006.station_id = (unsigned short)ugrab(12);
        (void)ugrab(6);         // reserved
        R1006.system = ugrab(3);
        R1006.reference_station = (bool)ugrab(1);
        R1006.ecef_x = sgrab(38) * ANTENNA_POSITION_RESOLUTION;
        R1006.single_receiver = ugrab(1);
        ugrab(1);
        R1006.ecef_y = sgrab(38) * ANTENNA_POSITION_RESOLUTION;
        ugrab(2);
        R1006.ecef_z = sgrab(38) * ANTENNA_POSITION_RESOLUTION;
        R1006.height = ugrab(16) * ANTENNA_POSITION_RESOLUTION;
#undef R1006
        unknown = false;
        break;

    case 1007:
        /* Antenna Description
         * 5 to 36 bytes */
        rtcm->rtcmtypes.rtcm3_1007.station_id = (unsigned short)ugrab(12);
        n = (unsigned long)ugrab(8);
        (void)memcpy(rtcm->rtcmtypes.rtcm3_1007.descriptor, buf + 7, n);
        rtcm->rtcmtypes.rtcm3_1007.descriptor[n] = '\0';
        bitcount += 8 * n;
        rtcm->rtcmtypes.rtcm3_1007.setup_id = ugrab(8);
        unknown = false;
        break;

    case 1008:
        /* Antenna Description & Serial Number
         * 6 to 68 bytes */
        rtcm->rtcmtypes.rtcm3_1008.station_id = (unsigned short)ugrab(12);
        n = (unsigned long)ugrab(8);
        (void)memcpy(rtcm->rtcmtypes.rtcm3_1008.descriptor, buf + 7, n);
        rtcm->rtcmtypes.rtcm3_1008.descriptor[n] = '\0';
        bitcount += 8 * n;
        rtcm->rtcmtypes.rtcm3_1008.setup_id = ugrab(8);
        n2 = (unsigned long)ugrab(8);
        (void)memcpy(rtcm->rtcmtypes.rtcm3_1008.serial, buf + 9 + n, n2);
        rtcm->rtcmtypes.rtcm3_1008.serial[n2] = '\0';
        // bitcount += 8 * n2;
        unknown = false;
        break;

    case 1009:
        // GLONASS Basic RTK, L1 Only
        rtcm->rtcmtypes.rtcm3_1009.header.station_id =
            (unsigned short)ugrab(12);
        rtcm->rtcmtypes.rtcm3_1009.header.tow = (time_t)ugrab(27);
        rtcm->rtcmtypes.rtcm3_1009.header.sync = (bool)ugrab(1);
        rtcm->rtcmtypes.rtcm3_1009.header.satcount = (unsigned short)ugrab(5);
        rtcm->rtcmtypes.rtcm3_1009.header.smoothing = (bool)ugrab(1);
        rtcm->rtcmtypes.rtcm3_1009.header.interval = (unsigned short)ugrab(3);
#define R1009 rtcm->rtcmtypes.rtcm3_1009.rtk_data[i]
        for (i = 0; i < rtcm->rtcmtypes.rtcm3_1009.header.satcount; i++) {
            R1009.ident = (unsigned short)ugrab(6);
            R1009.L1.indicator = (bool)ugrab(1);
            R1009.L1.channel = (short)ugrab(5) - GLONASS_CHANNEL_BASE;
            R1009.L1.pseudorange = ugrab(25) * GLONASS_PSEUDORANGE_RESOLUTION;
            RANGEDIFF(R1009.L1, 20);
            R1009.L1.locktime = (unsigned char)sgrab(7);
        }
#undef R1009
        unknown = false;
        break;

    case 1010:
        // GLONASS Extended RTK, L1 Only
        rtcm->rtcmtypes.rtcm3_1010.header.station_id =
            (unsigned short)ugrab(12);
        rtcm->rtcmtypes.rtcm3_1010.header.tow = (time_t)ugrab(27);
        rtcm->rtcmtypes.rtcm3_1010.header.sync = (bool)ugrab(1);
        rtcm->rtcmtypes.rtcm3_1010.header.satcount = (unsigned short)ugrab(5);
        rtcm->rtcmtypes.rtcm3_1010.header.smoothing = (bool)ugrab(1);
        rtcm->rtcmtypes.rtcm3_1010.header.interval = (unsigned short)ugrab(3);
#define R1010 rtcm->rtcmtypes.rtcm3_1010.rtk_data[i]
        for (i = 0; i < rtcm->rtcmtypes.rtcm3_1010.header.satcount; i++) {
            R1010.ident = (unsigned short)ugrab(6);
            R1010.L1.indicator = (bool)ugrab(1);
            R1010.L1.channel = (short)ugrab(5) - GLONASS_CHANNEL_BASE;
            R1010.L1.pseudorange = ugrab(25) * GLONASS_PSEUDORANGE_RESOLUTION;
            RANGEDIFF(R1010.L1, 20);
            R1010.L1.locktime = (unsigned char)sgrab(7);
            R1010.L1.ambiguity = (unsigned char)ugrab(7);
            R1010.L1.CNR = ugrab(8) * CARRIER_NOISE_RATIO_UNITS;
        }
#undef R1010
        unknown = false;
        break;

    case 1011:
        // GLONASS Basic RTK, L1 & L2
        rtcm->rtcmtypes.rtcm3_1011.header.station_id =
            (unsigned short)ugrab(12);
        rtcm->rtcmtypes.rtcm3_1011.header.tow = (time_t)ugrab(27);
        rtcm->rtcmtypes.rtcm3_1011.header.sync = (bool)ugrab(1);
        rtcm->rtcmtypes.rtcm3_1011.header.satcount = (unsigned short)ugrab(5);
        rtcm->rtcmtypes.rtcm3_1011.header.smoothing = (bool)ugrab(1);
        rtcm->rtcmtypes.rtcm3_1011.header.interval = (unsigned short)ugrab(3);
#define R1011 rtcm->rtcmtypes.rtcm3_1011.rtk_data[i]
        for (i = 0; i < rtcm->rtcmtypes.rtcm3_1011.header.satcount; i++) {
            R1011.ident = (unsigned short)ugrab(6);
            R1011.L1.indicator = (bool)ugrab(1);
            R1011.L1.channel = (short)ugrab(5) - GLONASS_CHANNEL_BASE;
            R1011.L1.pseudorange = ugrab(25) * GLONASS_PSEUDORANGE_RESOLUTION;
            RANGEDIFF(R1011.L1, 20);
            R1011.L1.locktime = (unsigned char)sgrab(7);
            R1011.L1.ambiguity = (unsigned char)ugrab(7);
            R1011.L1.CNR = ugrab(8) * CARRIER_NOISE_RATIO_UNITS;
            R1011.L2.indicator = (bool)ugrab(1);
            R1011.L2.channel = (short)ugrab(5) - GLONASS_CHANNEL_BASE;
            R1011.L2.pseudorange = ugrab(25) * GLONASS_PSEUDORANGE_RESOLUTION;
            RANGEDIFF(R1011.L2, 20);
            R1011.L2.locktime = (unsigned char)sgrab(7);
            R1011.L2.ambiguity = (unsigned char)ugrab(7);
            R1011.L2.CNR = ugrab(8) * CARRIER_NOISE_RATIO_UNITS;
        }
#undef R1011
        unknown = false;
        break;

    case 1012:
        // GLONASS Extended RTK, L1 & L2
        rtcm->rtcmtypes.rtcm3_1012.header.station_id =
            (unsigned short)ugrab(12);
        rtcm->rtcmtypes.rtcm3_1012.header.tow = (time_t)ugrab(27);
        rtcm->rtcmtypes.rtcm3_1012.header.sync = (bool)ugrab(1);
        rtcm->rtcmtypes.rtcm3_1012.header.satcount = (unsigned short)ugrab(5);
        rtcm->rtcmtypes.rtcm3_1012.header.smoothing = (bool)ugrab(1);
        rtcm->rtcmtypes.rtcm3_1012.header.interval = (unsigned short)ugrab(3);
#define R1012 rtcm->rtcmtypes.rtcm3_1012.rtk_data[i]
        for (i = 0; i < rtcm->rtcmtypes.rtcm3_1012.header.satcount; i++) {
            unsigned rangeincr;

            R1012.ident = (unsigned short)ugrab(6);
            R1012.L1.indicator = (bool)ugrab(1);
            R1012.L1.channel = (short)ugrab(5) - GLONASS_CHANNEL_BASE;
            R1012.L1.pseudorange = ugrab(25) * GLONASS_PSEUDORANGE_RESOLUTION;
            RANGEDIFF(R1012.L1, 20);
            R1012.L1.locktime = (unsigned char)ugrab(7);
            R1012.L1.ambiguity = (unsigned char)ugrab(7);
            R1012.L1.CNR = (unsigned char)ugrab(8) * CARRIER_NOISE_RATIO_UNITS;
            R1012.L2.indicator = (bool)ugrab(2);
            rangeincr = ugrab(14);
            if (rangeincr == GLONASS_INVALID_RANGEINCR) {
                R1012.L2.pseudorange = 0;
            } else {
                R1012.L2.pseudorange = (rangeincr *
                                        GLONASS_PSEUDORANGE_RESOLUTION);
            }
            RANGEDIFF(R1012.L2, 20);
            R1012.L2.locktime = (unsigned char)sgrab(7);
            R1012.L2.CNR = (unsigned char)ugrab(8) * CARRIER_NOISE_RATIO_UNITS;
        }
#undef R1012
        unknown = false;
        break;

    case 1013:
        // System Parameters
        rtcm->rtcmtypes.rtcm3_1013.station_id = (unsigned short)ugrab(12);
        rtcm->rtcmtypes.rtcm3_1013.mjd = (unsigned short)ugrab(16);
        rtcm->rtcmtypes.rtcm3_1013.sod = (unsigned short)ugrab(17);
        rtcm->rtcmtypes.rtcm3_1013.ncount = (unsigned long)ugrab(5);
        rtcm->rtcmtypes.rtcm3_1013.leapsecs = (unsigned char)ugrab(8);
#define R1013 rtcm->rtcmtypes.rtcm3_1013.announcements[i]
        for (i = 0; i < rtcm->rtcmtypes.rtcm3_1013.ncount; i++) {
            R1013.id = (unsigned short)ugrab(12);
            R1013.sync = (bool)ugrab(1);
            R1013.interval = (unsigned short)ugrab(16);
        }
#undef R1013
        unknown = false;
        break;

    case 1014:
        /* Network Auxiliary Station Data
         * coordinate difference between one Aux station and the master station
         */
        rtcm->rtcmtypes.rtcm3_1014.network_id = (int)ugrab(8);
        rtcm->rtcmtypes.rtcm3_1014.subnetwork_id = (int)ugrab(4);
        rtcm->rtcmtypes.rtcm3_1014.stationcount = (char)ugrab(5);
        rtcm->rtcmtypes.rtcm3_1014.master_id = (int)ugrab(12);
        rtcm->rtcmtypes.rtcm3_1014.aux_id = (int)ugrab(12);
        rtcm->rtcmtypes.rtcm3_1014.d_lat =
            (unsigned short)ugrab(20) * ANTENNA_DEGREE_RESOLUTION;
        rtcm->rtcmtypes.rtcm3_1014.d_lon =
            (unsigned short)ugrab(21) * ANTENNA_DEGREE_RESOLUTION;
        rtcm->rtcmtypes.rtcm3_1014.d_alt = (unsigned short)ugrab(23) / 1000;
        unknown = false;
        break;

    case 1015:
        /* RTCM 3.1
         * GPS Ionospheric Correction Differences for all satellites
         * between the master station and one auxiliary station
         * 9 bytes minimum
         */
        unknown = rtcm3_101567(context, rtcm, buf);
        unknown_name = "GPS Ionospheric Correction Differences";
        break;

    case 1016:
        /* RTCM 3.1
         * GPS Geometric Correction Differences for all satellites between
         * the master station and one auxiliary station.
         * 9 bytes minimum
         */
        unknown = rtcm3_101567(context, rtcm, buf);
        unknown_name = "GPS Geometric Correction Differences";
        break;

    case 1017:
        /* RTCM 3.1
         * GPS Combined Geometric and Ionospheric Correction Differences
         * for all satellites between one Aux station and the master station
         * (same content as both types 1015 and 1016 together, but less size)
         * 9 bytes minimum
         */
        unknown = rtcm3_101567(context, rtcm, buf);
        unknown_name = "GPS Combined Geometric and Ionospheric "
                       "Correction Differences";
        break;

    case 1018:
        /* RTCM 3.1
         * Reserved for alternative Ionospheric Correction Difference Message
         */
        unknown_name = "Reserved for alternative Ionospheric Correction "
                       "Differences";
        break;

    case 1019:
        /* RTCM 3.1 - 1020
         * GPS Ephemeris
         * 62 bytes
         */
        // TODO: rtklib has C code for this one.
        unknown_name = "GPS Ephemeris";
        break;

    case 1020:
        /* RTCM 3.1 - 1020
         * GLONASS Ephemeris
         * 45 bytes
         */
        // TODO: rtklib has C code for this one.
        unknown_name = "GLO Ephemeris";
        break;

    case 1021:
        /* RTCM 3.1
         * Helmert / Abridged Molodenski Transformation parameters
         */
        /* unknown_name = "Helmert / Abridged Molodenski Transformation "
                       "parameters";*/
        // Set Source-Name
        n = (unsigned)ugrab(5);
        if ((sizeof(rtcm->rtcmtypes.rtcm3_1021.src_name) -1) <= n) {
            // paranoia
            n = sizeof(rtcm->rtcmtypes.rtcm3_1021.src_name) - 1;
        }
        for (i = 0; i < n; i++) {
            rtcm->rtcmtypes.rtcm3_1021.src_name[i] = (char)ugrab(8);
        }
        rtcm->rtcmtypes.rtcm3_1021.src_name[n] = '\0';
        // Set Target-Name
        n2 = (unsigned)ugrab(5);
        if ((sizeof(rtcm->rtcmtypes.rtcm3_1021.tar_name) - 1) <= n2) {
            // paranoia
            n2 = sizeof(rtcm->rtcmtypes.rtcm3_1021.tar_name) - 1;
        }
        for (i = 0; i < n2; i++) {
            rtcm->rtcmtypes.rtcm3_1021.tar_name[i] = (char)ugrab(8);
        }
        rtcm->rtcmtypes.rtcm3_1021.tar_name[n2] = '\0';
        rtcm->rtcmtypes.rtcm3_1021.sys_id_num = (unsigned)ugrab(8);
#define R1021 rtcm->rtcmtypes.rtcm3_1021.ut_tr_msg_id[i]
        for (i = 0; i < RTCM3_DF148_SIZE; i++) {
            R1021 = (bool)ugrab(1);
        }
#undef R1021
        rtcm->rtcmtypes.rtcm3_1021.plate_number = (unsigned)ugrab(5);
        rtcm->rtcmtypes.rtcm3_1021.computation_id = (unsigned)ugrab(4);
        rtcm->rtcmtypes.rtcm3_1021.height_id = (unsigned)ugrab(2);
        rtcm->rtcmtypes.rtcm3_1021.lat_origin = sgrab(19) *
            VALIDITY_RESOLUTION / DEG_ARCSEC_RESOLUTION;
        rtcm->rtcmtypes.rtcm3_1021.lon_origin = sgrab(20) *
            VALIDITY_RESOLUTION / DEG_ARCSEC_RESOLUTION;
        rtcm->rtcmtypes.rtcm3_1021.lat_extension = sgrab(14) *
            VALIDITY_RESOLUTION / DEG_ARCSEC_RESOLUTION;
        rtcm->rtcmtypes.rtcm3_1021.lon_extension = sgrab(14) *
            VALIDITY_RESOLUTION / DEG_ARCSEC_RESOLUTION;
        rtcm->rtcmtypes.rtcm3_1021.x_trans = sgrab(23) *
            TRANSLATION_MM_RESOLUTION;
        rtcm->rtcmtypes.rtcm3_1021.y_trans = sgrab(23) *
            TRANSLATION_MM_RESOLUTION;
        rtcm->rtcmtypes.rtcm3_1021.z_trans = sgrab(23) *
            TRANSLATION_MM_RESOLUTION;
        rtcm->rtcmtypes.rtcm3_1021.x_rot = sgrab(32) *
            ROTATION_ARCSEC_RESOLUTION / DEG_ARCSEC_RESOLUTION;
        rtcm->rtcmtypes.rtcm3_1021.y_rot = sgrab(32) *
            ROTATION_ARCSEC_RESOLUTION / DEG_ARCSEC_RESOLUTION;
        rtcm->rtcmtypes.rtcm3_1021.z_rot = sgrab(32) *
            ROTATION_ARCSEC_RESOLUTION / DEG_ARCSEC_RESOLUTION;
        rtcm->rtcmtypes.rtcm3_1021.ds = sgrab(25) * SCALE_PPM_RESOLUTION;
        rtcm->rtcmtypes.rtcm3_1021.add_as = sgrab(24) *
            TRANSLATION_MM_RESOLUTION;
        rtcm->rtcmtypes.rtcm3_1021.add_bs = sgrab(25) *
            TRANSLATION_MM_RESOLUTION;
        rtcm->rtcmtypes.rtcm3_1021.add_at = sgrab(24) *
            TRANSLATION_MM_RESOLUTION;
        rtcm->rtcmtypes.rtcm3_1021.add_bt = sgrab(25) *
            TRANSLATION_MM_RESOLUTION;
        rtcm->rtcmtypes.rtcm3_1021.quality_hori = (unsigned)ugrab(3);
        rtcm->rtcmtypes.rtcm3_1021.quality_vert = (unsigned)ugrab(3);

        unknown = false;
        break;

    case 1022:
        /* RTCM 3.1
         * Molodenski-Badekas transformation parameters
         */
        unknown_name = "Molodenski-Badekas transformation parameters";
        break;

    case 1023:
        /* RTCM 3.1
         * Residuals Ellipsoidal Grid Representation
         */
        // unknown_name = "Residuals Ellipsoidal Grid Representation";
        rtcm->rtcmtypes.rtcm3_1023.sys_id_num = (unsigned)ugrab(8);
        rtcm->rtcmtypes.rtcm3_1023.shift_id_hori = (bool)ugrab(1);
        rtcm->rtcmtypes.rtcm3_1023.shift_id_vert = (bool)ugrab(1);
        rtcm->rtcmtypes.rtcm3_1023.lat_origin = sgrab(21) *
            PHASE_CORRECTION_RESOLUTION / DEG_ARCSEC_RESOLUTION;
        rtcm->rtcmtypes.rtcm3_1023.lon_origin = sgrab(22) *
            PHASE_CORRECTION_RESOLUTION / DEG_ARCSEC_RESOLUTION;
        rtcm->rtcmtypes.rtcm3_1023.lat_extension = (unsigned)ugrab(12) *
            PHASE_CORRECTION_RESOLUTION / DEG_ARCSEC_RESOLUTION;
        rtcm->rtcmtypes.rtcm3_1023.lon_extension = (unsigned)ugrab(12) *
            PHASE_CORRECTION_RESOLUTION / DEG_ARCSEC_RESOLUTION;
        rtcm->rtcmtypes.rtcm3_1023.lat_mean = sgrab(8) *
            TRANSLATION_MM_RESOLUTION;
        rtcm->rtcmtypes.rtcm3_1023.lon_mean = sgrab(8) *
            TRANSLATION_MM_RESOLUTION;
        rtcm->rtcmtypes.rtcm3_1023.hgt_mean = sgrab(15) * CM_RESOLUTION;
#define R1023 rtcm->rtcmtypes.rtcm3_1023.residuals[i]
        for (i = 0; i < RTCM3_GRID_SIZE; i++) {
            R1023.lat_res = sgrab(9) * RES_ARCSEC_RESOLUTION;
            R1023.lon_res = sgrab(9) * RES_ARCSEC_RESOLUTION;
            R1023.hgt_res = sgrab(9) * TRANSLATION_MM_RESOLUTION;
        }
#undef R1023
        rtcm->rtcmtypes.rtcm3_1023.interp_meth_id_hori = (unsigned)ugrab(2);
        rtcm->rtcmtypes.rtcm3_1023.interp_meth_id_vert = (unsigned)ugrab(2);
        rtcm->rtcmtypes.rtcm3_1023.grd_qual_id_hori = (unsigned)ugrab(3);
        rtcm->rtcmtypes.rtcm3_1023.grd_qual_id_vert = (unsigned)ugrab(3);
        rtcm->rtcmtypes.rtcm3_1023.mjd = (unsigned short)ugrab(16);
        unknown = false;
        break;

    case 1024:
        /* RTCM 3.1
         * Residuals Plane Grid Representation
         */
        unknown_name = "Residuals Plane Grid Representation";
        break;

    case 1025:
        /* RTCM 3.1
         * Projection Parameters, Projection Types other than LCC2SP
         */
        /* unknown_name = "Projection Parameters, Projection Types other "
                       "than LCC2SP"; */
        rtcm->rtcmtypes.rtcm3_1025.sys_id_num = (unsigned short)ugrab(8);
        rtcm->rtcmtypes.rtcm3_1025.projection_type = (unsigned short)ugrab(6);
        rtcm->rtcmtypes.rtcm3_1025.lat_origin = sgrab(34) *
            PROJ_ORIGIN_RESOLUTION;
        rtcm->rtcmtypes.rtcm3_1025.lon_origin = sgrab(35) *
            PROJ_ORIGIN_RESOLUTION;
        rtcm->rtcmtypes.rtcm3_1025.add_sno = (unsigned)ugrab(30) *
            SCALE_PPM_RESOLUTION;
        rtcm->rtcmtypes.rtcm3_1025.false_east = (unsigned)ugrab(36) *
            TRANSLATION_MM_RESOLUTION;
        rtcm->rtcmtypes.rtcm3_1025.false_north = ugrab(35) *
            TRANSLATION_MM_RESOLUTION;
        unknown = false;
        break;

    case 1026:
        /* RTCM 3.1
         * Projection Parameters, Projection Type LCC2SP
         * (Lambert Conic Conformal)
         */
        unknown_name = "Projection Parameters, Projection Type LCC2SP";
        break;

    case 1027:
        /* RTCM 3.1
         * Projection Parameters, Projection Type OM (Oblique Mercator)
         */
        unknown_name = "Projection Parameters, Projection Type OM";
        break;

    case 1028:
        /* RTCM 3.1
         * Reserved for global to plate fixed transformation
         */
        unknown_name = "Reserved, Global to Plate Transformation";
        break;

    case 1029:
        /* Text in UTF8 format
         * 9 bytes minimum
         * (max. 127 multibyte characters and max. 255 bytes)
         */
        rtcm->rtcmtypes.rtcm3_1029.station_id = (unsigned short)ugrab(12);
        rtcm->rtcmtypes.rtcm3_1029.mjd = (unsigned short)ugrab(16);
        rtcm->rtcmtypes.rtcm3_1029.sod = (unsigned short)ugrab(17);
        rtcm->rtcmtypes.rtcm3_1029.len = (unsigned long)ugrab(7);
        rtcm->rtcmtypes.rtcm3_1029.unicode_units = (size_t)ugrab(8);
        (void)memcpy(rtcm->rtcmtypes.rtcm3_1029.text,
                     buf + 12, rtcm->rtcmtypes.rtcm3_1029.unicode_units);
        unknown = false;
        break;

    case 1030:
        /* RTCM 3.1
         * GPS Network RTK Residual Message
         */
        unknown_name = "GPS Network RTK Residual";
        break;

    case 1031:
        /* RTCM 3.1
         * GLONASS Network RTK Residual Message
         */
        unknown_name = "GLONASS Network RTK Residual";
        break;

    case 1032:
        /* RTCM 3.1
         * Physical Reference Station Position message
         */
        unknown_name = "Physical Reference Station Position";
        break;

    case 1033:                  // see note in header
        /* Receiver and Antenna Descriptor
         * Type1033 is a combined Message Types 1007 and 1008
         * and hence contains antenna descriptor and serial number
         * as well as receiver descriptor and serial number.
         */
        // TODO: rtklib has C code for this one.
        rtcm->rtcmtypes.rtcm3_1033.station_id = (unsigned short)ugrab(12);
        n = (unsigned long)ugrab(8);
        (void)memcpy(rtcm->rtcmtypes.rtcm3_1033.descriptor, buf + 7, n);
        rtcm->rtcmtypes.rtcm3_1033.descriptor[n] = '\0';
        bitcount += 8 * n;
        rtcm->rtcmtypes.rtcm3_1033.setup_id = ugrab(8);
        n2 = (unsigned long)ugrab(8);
        (void)memcpy(rtcm->rtcmtypes.rtcm3_1033.serial, buf + 9 + n, n2);
        rtcm->rtcmtypes.rtcm3_1033.serial[n2] = '\0';
        bitcount += 8 * n2;
        n3 = (unsigned long)ugrab(8);
        (void)memcpy(rtcm->rtcmtypes.rtcm3_1033.receiver, buf + 10+n+n2, n3);
        rtcm->rtcmtypes.rtcm3_1033.receiver[n3] = '\0';
        bitcount += 8 * n3;
        n4 = (unsigned long)ugrab(8);
        (void)memcpy(rtcm->rtcmtypes.rtcm3_1033.firmware, buf + 11+n+n2+n3, n3);
        rtcm->rtcmtypes.rtcm3_1033.firmware[n4] = '\0';
        // bitcount += 8 * n4;
        // TODO: next is receiver serial number
        unknown = false;
        break;

    case 1034:
        /* RTCM 3.2
         * GPS Network FKP Gradient Message
         */
        unknown_name = "GPS Network FKP Gradient";
        break;

    case 1035:
        /* RTCM 3.2
         * GLONASS Network FKP Gradient Message
         */
        unknown_name = "GLO Network FKP Gradient";
        break;

    case 1037:
        /* RTCM 3.2
         * GLONASS Ionospheric Correction Differences
         */
        unknown_name = "GLO Ionospheric Correction Differences";
        break;

    case 1038:
        /* RTCM 3.2
         * GLONASS Geometric Correction Differences
         */
        unknown_name = "GLO Geometric Correction Differences";
        break;

    case 1039:
        /* RTCM 3.2
         * GLONASS Combined Geometric and Ionospheric Correction Differences
         */
        unknown_name = "GLONASS Combined Geometric and Ionospheric "
                       "Correction Differences";
        break;

    case 1042:
        /* RTCM 3.x - 1043
         * BeiDou Ephemeris
         * length ?
         */
        unknown_name = "BD Ephemeris";
        break;

    case 1043:
        /* RTCM 3.x - 1043
         * SBAS Ephemeris
         * length 29
         */
        unknown_name = "SBAS Ephemeris";
        break;

    case 1044:
        /* RTCM 3.x - 1044
         * QZSS ephemeris
         * length 61
         */
        // TODO: rtklib has C code for this one.
        unknown_name = "QZSS Ephemeris";
        break;

    case 1045:
        /* RTCM 3.2 - 1045
         * Galileo F/NAV Ephemeris Data
         * 64 bytes
         */
        // TODO: rtklib has C code for this one.
        unknown_name = "GAL F/NAV Ephemeris Data";
        break;

    case 1046:
        /* RTCM 3.x - 1046
         * Galileo I/NAV Ephemeris Data
         * length 63
         */
        // TODO: rtklib has C code for this one.
        unknown_name = "GAL I/NAV Ephemeris Data";
        break;

    case 1057:
        /* RTCM 3.2
         * SSR GPS Orbit Correction
         */
        unknown_name = "SSR GPS Orbit Correction";
        break;

    case 1058:
        /* RTCM 3.2
         * SSR GPS Clock Correction
         */
        unknown_name = "SSR GPS Clock Correction";
        break;

    case 1059:
        /* RTCM 3.2
         * SSR GPS Code Bias
         */
        unknown_name = "SSR GPS Code Bias";
        break;

    case 1060:
        /* RTCM 3.2
         * SSR GPS Combined Orbit and Clock Correction
         */
        unknown_name = "SSR GPS Combined Orbit and Clock Correction";
        break;

    case 1061:
        /* RTCM 3.2
         * SSR GPS URA
         */
        unknown_name = "SSR GPS URA";
        break;

    case 1062:
        /* RTCM 3.2
         * SSR GPS High Rate Clock Correction
         */
        unknown_name = "SSR GPS High Rate Clock Correction";
        break;

    case 1063:
        /* RTCM 3.2
         * SSR GLO Orbit Correction
         */
        unknown_name = "SSR GLO Orbit Correction";
        break;

    case 1064:
        /* RTCM 3.2
         * SSR GLO Clock Correction
         */
        unknown_name = "SSR GLO Clock Correction";
        break;

    case 1065:
        /* RTCM 3.2
         * SSR GLO Code Correction
         */
        unknown_name = "SSR GLO ode Correction";
        break;

    case 1066:
        /* RTCM 3.2
         * SSR GLO Combined Orbit and Clock Correction
         */
        unknown_name = "SSR GLO Combined Orbit and Clock Correction";
        break;

    case 1067:
        /* RTCM 3.2
         * SSR GLO URA
         */
        unknown_name = "SSR GLO URA";
        break;

    case 1068:
        /* RTCM 3.2
         * SSR GPS High Rate Clock Correction
         */
        unknown_name = "SSR GLO High Rate Clock Correction";
        break;

    case 1070:
        /* RTCM 3.x
         * Reserved for MSM
         */
        unknown_name = "Reserved for MSM";
        break;

    case 1071:
        /* RTCM 3.2
         * GPS Multi Signal Message 1
         */
        rtcm->rtcmtypes.rtcm3_msm.gnssid = GNSSID_GPS;
        rtcm->rtcmtypes.rtcm3_msm.msm = 1;
        unknown = rtcm3_decode_msm(context, rtcm, buf);
        unknown_name = "GPS MSM 1";
        break;

    case 1072:
        /* RTCM 3.2
         * GPS Multi Signal Message 2
         */
        rtcm->rtcmtypes.rtcm3_msm.gnssid = GNSSID_GPS;
        rtcm->rtcmtypes.rtcm3_msm.msm = 2;
        unknown = rtcm3_decode_msm(context, rtcm, buf);
        unknown_name = "GPS MSM 2";
        break;

    case 1073:
        /* RTCM 3.2
         * GPS Multi Signal Message 3
         */
        rtcm->rtcmtypes.rtcm3_msm.gnssid = GNSSID_GPS;
        rtcm->rtcmtypes.rtcm3_msm.msm = 3;
        unknown = rtcm3_decode_msm(context, rtcm, buf);
        unknown_name = "GPS MSM 3";
        break;

    case 1074:
        /* RTCM 3.2
         * GPS Multi Signal Message 4
         */
        rtcm->rtcmtypes.rtcm3_msm.gnssid = GNSSID_GPS;
        rtcm->rtcmtypes.rtcm3_msm.msm = 4;
        unknown = rtcm3_decode_msm(context, rtcm, buf);
        unknown_name = "GPS MSM 4";
        break;

    case 1075:
        /* RTCM 3.2
         * GPS Multi Signal Message 5
         */
        rtcm->rtcmtypes.rtcm3_msm.gnssid = GNSSID_GPS;
        rtcm->rtcmtypes.rtcm3_msm.msm = 5;
        unknown = rtcm3_decode_msm(context, rtcm, buf);
        unknown_name = "GPS MSM 5";
        break;

    case 1076:
        /* RTCM 3.2
         * GPS Multi Signal Message 6
         */
        rtcm->rtcmtypes.rtcm3_msm.gnssid = GNSSID_GPS;
        rtcm->rtcmtypes.rtcm3_msm.msm = 6;
        unknown = rtcm3_decode_msm(context, rtcm, buf);
        unknown_name = "GPS MSM 6";
        break;

    case 1077:
        /* RTCM 3.2 - 1077
         * GPS Multi Signal Message 7
         * Full GPS pseudo-ranges, carrier phases, Doppler and
         * signal strength (high resolution)
         * min length 438
         */
        rtcm->rtcmtypes.rtcm3_msm.gnssid = GNSSID_GPS;
        rtcm->rtcmtypes.rtcm3_msm.msm = 7;
        unknown = rtcm3_decode_msm(context, rtcm, buf);
        unknown_name = "GPS MSM7";
        break;

    case 1078:
        /* RTCM 3.x
         * Reserved for MSM
         */
        unknown_name = "Reserved for MSM";
        break;

    case 1079:
        /* RTCM 3.x
         * Reserved for MSM
         */
        unknown_name = "Reserved for MSM";
        break;

    case 1080:
        /* RTCM 3.x
         * Reserved for MSM
         */
        unknown_name = "Reserved for MSM";
        break;

    case 1081:
        /* RTCM 3.2
         * GLONASS Multi Signal Message 1
         */
        rtcm->rtcmtypes.rtcm3_msm.gnssid = GNSSID_GLO;
        rtcm->rtcmtypes.rtcm3_msm.msm = 1;
        unknown = rtcm3_decode_msm(context, rtcm, buf);
        unknown_name = "GLO MSM 1";
        break;

    case 1082:
        /* RTCM 3.2
         * GLONASS Multi Signal Message 2
         */
        rtcm->rtcmtypes.rtcm3_msm.gnssid = GNSSID_GLO;
        rtcm->rtcmtypes.rtcm3_msm.msm = 2;
        unknown = rtcm3_decode_msm(context, rtcm, buf);
        unknown_name = "GLO MSM 2";
        break;

    case 1083:
        /* RTCM 3.2
         * GLONASS Multi Signal Message 4
         */
        rtcm->rtcmtypes.rtcm3_msm.gnssid = GNSSID_GLO;
        rtcm->rtcmtypes.rtcm3_msm.msm = 3;
        unknown = rtcm3_decode_msm(context, rtcm, buf);
        unknown_name = "GLO MSM 3";
        break;

    case 1084:
        /* RTCM 3.2
         * GLONASS Multi Signal Message 4
         */
        rtcm->rtcmtypes.rtcm3_msm.gnssid = GNSSID_GLO;
        rtcm->rtcmtypes.rtcm3_msm.msm = 4;
        unknown = rtcm3_decode_msm(context, rtcm, buf);
        unknown_name = "GLO MSM 4";
        break;

    case 1085:
        /* RTCM 3.2
         * GLONASS Multi Signal Message 5
         */
        rtcm->rtcmtypes.rtcm3_msm.gnssid = GNSSID_GLO;
        rtcm->rtcmtypes.rtcm3_msm.msm = 5;
        unknown = rtcm3_decode_msm(context, rtcm, buf);
        unknown_name = "GLO MSM 5";
        break;

    case 1086:
        /* RTCM 3.2
         * GLONASS Multi Signal Message 6
         */
        rtcm->rtcmtypes.rtcm3_msm.gnssid = GNSSID_GLO;
        rtcm->rtcmtypes.rtcm3_msm.msm = 6;
        unknown = rtcm3_decode_msm(context, rtcm, buf);
        unknown_name = "GLO MSM 6";
        break;

    case 1087:
        /* RTCM 3.2 - 1087
         * GLONASS Multi Signal Message 7
         * Full GLONASS pseudo-ranges, carrier phases, Doppler and
         * signal strength (high resolution)
         * length 417 or 427
         */
        rtcm->rtcmtypes.rtcm3_msm.gnssid = GNSSID_GLO;
        rtcm->rtcmtypes.rtcm3_msm.msm = 7;
        unknown = rtcm3_decode_msm(context, rtcm, buf);
        unknown_name = "GLO MSM 7";
        break;

    case 1088:
        /* RTCM 3.x
         * Reserved for MSM
         */
        unknown_name = "Reserved for MSM";
        break;

    case 1089:
        /* RTCM 3.x
         * Reserved for MSM
         */
        unknown_name = "Reserved for MSM";
        break;

    case 1090:
        /* RTCM 3.x
         * Reserved for MSM
         */
        unknown_name = "Reserved for MSM";
        break;

    case 1091:
        /* RTCM 3.2
         * Galileo Multi Signal Message 1
         */
        rtcm->rtcmtypes.rtcm3_msm.gnssid = GNSSID_GAL;
        rtcm->rtcmtypes.rtcm3_msm.msm = 1;
        unknown = rtcm3_decode_msm(context, rtcm, buf);
        unknown_name = "GAL MSM 1";
        break;

    case 1092:
        /* RTCM 3.2
         * Galileo Multi Signal Message 2
         */
        rtcm->rtcmtypes.rtcm3_msm.gnssid = GNSSID_GAL;
        rtcm->rtcmtypes.rtcm3_msm.msm = 2;
        unknown = rtcm3_decode_msm(context, rtcm, buf);
        unknown_name = "GAL MSM 2";
        break;

    case 1093:
        /* RTCM 3.2
         * Galileo Multi Signal Message 3
         */
        rtcm->rtcmtypes.rtcm3_msm.gnssid = GNSSID_GAL;
        rtcm->rtcmtypes.rtcm3_msm.msm = 3;
        unknown = rtcm3_decode_msm(context, rtcm, buf);
        unknown_name = "GAL MSM 3";
        break;

    case 1094:
        /* RTCM 3.2
         * Galileo Multi Signal Message 4
         */
        rtcm->rtcmtypes.rtcm3_msm.gnssid = GNSSID_GAL;
        rtcm->rtcmtypes.rtcm3_msm.msm = 4;
        unknown = rtcm3_decode_msm(context, rtcm, buf);
        unknown_name = "GAL MSM 4";
        break;

    case 1095:
        /* RTCM 3.2
         * Galileo Multi Signal Message 5
         */
        rtcm->rtcmtypes.rtcm3_msm.gnssid = GNSSID_GAL;
        rtcm->rtcmtypes.rtcm3_msm.msm = 5;
        unknown = rtcm3_decode_msm(context, rtcm, buf);
        unknown_name = "GAL MSM 5";
        break;

    case 1096:
        /* RTCM 3.2
         * Galileo Multi Signal Message 6
         */
        rtcm->rtcmtypes.rtcm3_msm.gnssid = GNSSID_GAL;
        rtcm->rtcmtypes.rtcm3_msm.msm = 6;
        unknown = rtcm3_decode_msm(context, rtcm, buf);
        unknown_name = "GAL MSM 6";
        break;

    case 1097:
        /* RTCM 3.2 - 1097
         * Galileo Multi Signal Message 7
         * Full Galileo pseudo-ranges, carrier phases, Doppler and
         * signal strength (high resolution)
         * length 96
         */
        rtcm->rtcmtypes.rtcm3_msm.gnssid = GNSSID_GAL;
        rtcm->rtcmtypes.rtcm3_msm.msm = 7;
        unknown = rtcm3_decode_msm(context, rtcm, buf);
        unknown_name = "GAL MSM 7";
        break;

    case 1098:
        /* RTCM 3.x
         * Reserved for MSM
         */
        unknown_name = "Reserved for MSM";
        break;

    case 1099:
        /* RTCM 3.x
         * Reserved for MSM
         */
        unknown_name = "Reserved for MSM";
        break;

    case 1100:
        /* RTCM 3.x
         * Reserved for MSM
         */
        unknown_name = "Reserved for MSM";
        break;

    case 1101:
        /* RTCM 3.3
         * SBAS Multi Signal Message 1
         */
        rtcm->rtcmtypes.rtcm3_msm.gnssid = GNSSID_SBAS;
        rtcm->rtcmtypes.rtcm3_msm.msm = 1;
        unknown = rtcm3_decode_msm(context, rtcm, buf);
        unknown_name = "SBAS MSM 1";
        break;

    case 1102:
        /* RTCM 3.3
         * SBAS Multi Signal Message 2
         */
        rtcm->rtcmtypes.rtcm3_msm.gnssid = GNSSID_SBAS;
        rtcm->rtcmtypes.rtcm3_msm.msm = 2;
        unknown = rtcm3_decode_msm(context, rtcm, buf);
        unknown_name = "SBAS MSM 2";
        break;

    case 1103:
        /* RTCM 3.3
         * SBAS Multi Signal Message 3
         */
        rtcm->rtcmtypes.rtcm3_msm.gnssid = GNSSID_SBAS;
        rtcm->rtcmtypes.rtcm3_msm.msm = 3;
        unknown = rtcm3_decode_msm(context, rtcm, buf);
        unknown_name = "SBAS MSM 3";
        break;

    case 1104:
        /* RTCM 3.3
         * SBAS Multi Signal Message 4
         */
        rtcm->rtcmtypes.rtcm3_msm.gnssid = GNSSID_SBAS;
        rtcm->rtcmtypes.rtcm3_msm.msm = 4;
        unknown = rtcm3_decode_msm(context, rtcm, buf);
        unknown_name = "SBAS MSM 4";
        break;

    case 1105:
        /* RTCM 3.3
         * SBAS Multi Signal Message 5
         */
        rtcm->rtcmtypes.rtcm3_msm.gnssid = GNSSID_SBAS;
        rtcm->rtcmtypes.rtcm3_msm.msm = 5;
        unknown = rtcm3_decode_msm(context, rtcm, buf);
        unknown_name = "SBAS MSM 5";
        break;

    case 1106:
        /* RTCM 3.3
         * SBAS Multi Signal Message 6
         */
        rtcm->rtcmtypes.rtcm3_msm.gnssid = GNSSID_SBAS;
        rtcm->rtcmtypes.rtcm3_msm.msm = 6;
        unknown = rtcm3_decode_msm(context, rtcm, buf);
        unknown_name = "SBAS MSM 6";
        break;

    case 1107:
        /* RTCM 3.3 - 1107
         * 'Multiple Signal Message
         * Full SBAS pseudo-ranges, carrier phases, Doppler and
         * signal strength (high resolution)
         * length 96
         */
        rtcm->rtcmtypes.rtcm3_msm.gnssid = GNSSID_SBAS;
        rtcm->rtcmtypes.rtcm3_msm.msm = 7;
        unknown = rtcm3_decode_msm(context, rtcm, buf);
        unknown_name = "SBAS MSM 7";
        break;

    case 1108:
        /* RTCM 3.x
         * Reserved for MSM
         */
        unknown_name = "Reserved for MSM";
        break;

    case 1109:
        /* RTCM 3.x
         * Reserved for MSM
         */
        unknown_name = "Reserved for MSM";
        break;

    case 1110:
        /* RTCM 3.x
         * Reserved for MSM
         */
        unknown_name = "Reserved for MSM";
        break;

    case 1111:
        /* RTCM 3.3
         * QZSS Multi Signal Message 1
         */
        rtcm->rtcmtypes.rtcm3_msm.gnssid = GNSSID_QZSS;
        rtcm->rtcmtypes.rtcm3_msm.msm = 1;
        unknown = rtcm3_decode_msm(context, rtcm, buf);
        unknown_name = "QZSS MSM 1";
        break;

    case 1112:
        /* RTCM 3.3
         * QZSS Multi Signal Message 2
         */
        rtcm->rtcmtypes.rtcm3_msm.gnssid = GNSSID_QZSS;
        rtcm->rtcmtypes.rtcm3_msm.msm = 2;
        unknown = rtcm3_decode_msm(context, rtcm, buf);
        unknown_name = "QZSS MSM 2";
        break;

    case 1113:
        /* RTCM 3.3
         * QZSS Multi Signal Message 3
         */
        rtcm->rtcmtypes.rtcm3_msm.gnssid = GNSSID_QZSS;
        rtcm->rtcmtypes.rtcm3_msm.msm = 3;
        unknown = rtcm3_decode_msm(context, rtcm, buf);
        unknown_name = "QZSS MSM 3";
        break;

    case 1114:
        /* RTCM 3.3
         * QZSS Multi Signal Message 4
         */
        rtcm->rtcmtypes.rtcm3_msm.gnssid = GNSSID_QZSS;
        rtcm->rtcmtypes.rtcm3_msm.msm = 4;
        unknown = rtcm3_decode_msm(context, rtcm, buf);
        unknown_name = "QZSS MSM 4";
        break;

    case 1115:
        /* RTCM 3.3
         * QZSS Multi Signal Message 5
         */
        rtcm->rtcmtypes.rtcm3_msm.gnssid = GNSSID_QZSS;
        rtcm->rtcmtypes.rtcm3_msm.msm = 5;
        unknown = rtcm3_decode_msm(context, rtcm, buf);
        unknown_name = "QZSS MSM 5";
        break;

    case 1116:
        /* RTCM 3.3
         * QZSS Multi Signal Message 6
         */
        rtcm->rtcmtypes.rtcm3_msm.gnssid = GNSSID_QZSS;
        rtcm->rtcmtypes.rtcm3_msm.msm = 6;
        unknown = rtcm3_decode_msm(context, rtcm, buf);
        unknown_name = "QZSS MSM 6";
        break;

    case 1117:
        /* RTCM 3.3
         * QZSS Multi Signal Message 7
         */
        rtcm->rtcmtypes.rtcm3_msm.gnssid = GNSSID_QZSS;
        rtcm->rtcmtypes.rtcm3_msm.msm = 7;
        unknown = rtcm3_decode_msm(context, rtcm, buf);
        unknown_name = "QZSS MSM 7";
        break;

    case 1118:
        /* RTCM 3.x
         * Reserved for MSM
         */
        unknown_name = "Reserved for MSM";
        break;

    case 1119:
        /* RTCM 3.x
         * Reserved for MSM
         */
        unknown_name = "Reserved for MSM";
        break;

    case 1120:
        /* RTCM 3.x
         * Reserved for MSM
         */
        unknown_name = "Reserved for MSM";
        break;

    case 1121:
        /* RTCM 3.2 A.1
         * BD Multi Signal Message 1
         */
        rtcm->rtcmtypes.rtcm3_msm.gnssid = GNSSID_BD;
        rtcm->rtcmtypes.rtcm3_msm.msm = 1;
        unknown = rtcm3_decode_msm(context, rtcm, buf);
        unknown_name = "BD MSM 1";
        break;

    case 1122:
        /* RTCM 3.2 A.1
         * BD Multi Signal Message 2
         */
        rtcm->rtcmtypes.rtcm3_msm.gnssid = GNSSID_BD;
        rtcm->rtcmtypes.rtcm3_msm.msm = 2;
        unknown = rtcm3_decode_msm(context, rtcm, buf);
        unknown_name = "BD MSM 2";
        break;

    case 1123:
        /* RTCM 3.2 A.1
         * BD Multi Signal Message 3
         */
        rtcm->rtcmtypes.rtcm3_msm.gnssid = GNSSID_BD;
        rtcm->rtcmtypes.rtcm3_msm.msm = 3;
        unknown = rtcm3_decode_msm(context, rtcm, buf);
        unknown_name = "BD MSM 3";
        break;

    case 1124:
        /* RTCM 3.2 A.1
         * BD Multi Signal Message 4
         */
        rtcm->rtcmtypes.rtcm3_msm.gnssid = GNSSID_BD;
        rtcm->rtcmtypes.rtcm3_msm.msm = 4;
        unknown = rtcm3_decode_msm(context, rtcm, buf);
        unknown_name = "BD MSM 4";
        break;

    case 1125:
        /* RTCM 3.2 A.1
         * BeiDou Multi Signal Message 5
         */
        rtcm->rtcmtypes.rtcm3_msm.gnssid = GNSSID_BD;
        rtcm->rtcmtypes.rtcm3_msm.msm = 5;
        unknown = rtcm3_decode_msm(context, rtcm, buf);
        unknown_name = "BD MSM 5";
        break;

    case 1126:
        /* RTCM 3.2 A.1
         * BeiDou Multi Signal Message 6
         */
        rtcm->rtcmtypes.rtcm3_msm.gnssid = GNSSID_BD;
        rtcm->rtcmtypes.rtcm3_msm.msm = 6;
        unknown = rtcm3_decode_msm(context, rtcm, buf);
        unknown_name = "BD MSM 6";
        break;

    case 1127:
        /* RTCM 3.2 A.1
         * BeiDou Multi Signal Message 7
         */
        rtcm->rtcmtypes.rtcm3_msm.gnssid = GNSSID_BD;
        rtcm->rtcmtypes.rtcm3_msm.msm = 7;
        unknown = rtcm3_decode_msm(context, rtcm, buf);
        unknown_name = "BD MSM 7";
        break;

    case 1128:
        /* RTCM 3.x
         * Reserved for MSM
         */
        unknown_name = "Reserved for MSM";
        break;

    case 1229:
        /* RTCM 3.x
         * Reserved for MSM
         */
        unknown_name = "Reserved for MSM";
        break;

    case 1230:
        /* RTCM 3.2
         * GLONASS L1 and L2, C/A and P, Code-Phase Biases.
         */
        unknown_name = "GLO L1 and L2 Code-Phase Biases";
        unknown = false;
        rtcm->rtcmtypes.rtcm3_1230.station_id = (unsigned short)ugrab(12);
        rtcm->rtcmtypes.rtcm3_1230.bias_indicator = (unsigned char)ugrab(1);
        (void)ugrab(1);         // reserved
        rtcm->rtcmtypes.rtcm3_1230.signals_mask = (unsigned char)ugrab(3);
        // actual mask order is undocumented...
        if (1 & rtcm->rtcmtypes.rtcm3_1230.signals_mask) {
            rtcm->rtcmtypes.rtcm3_1230.l1_ca_bias = ugrab(16);
        }
        if (2 & rtcm->rtcmtypes.rtcm3_1230.signals_mask) {
            rtcm->rtcmtypes.rtcm3_1230.l1_p_bias = ugrab(16);
        }
        if (4 & rtcm->rtcmtypes.rtcm3_1230.signals_mask) {
            rtcm->rtcmtypes.rtcm3_1230.l2_ca_bias = ugrab(16);
        }
        if (8 & rtcm->rtcmtypes.rtcm3_1230.signals_mask) {
            rtcm->rtcmtypes.rtcm3_1230.l2_p_bias = ugrab(16);
        }
        break;

    // Message Types 4001 — 4060 Are Reserved

    case 4062:
        /* RTCM 3.3
         * Geely Proprietary
         */
        unknown_name = "Geely Proprietary";
        break;

    case 4063:
        /* RTCM 3.3
         * CHC Navigation (CHCNAV) Proprietary
         */
        unknown_name = "CHC Navigation (CHCNAV) Proprietary";
        break;

    case 4064:
        /* RTCM 3.3
         * NTLab Proprietary
         */
        unknown_name = "NTLab Proprietary";
        break;

    case 4065:
        /* RTCM 3.3
         * Allystar Technology (Shenzhen) Co. Ltd. Proprietary
         */
        unknown_name = "Allystar Technology (Shenzhen) Co. Ltd. Proprietary";
        break;

    case 4066:
        /* RTCM 3.3
         * Lantmateriet Proprietary
         */
        unknown_name = "Lantmateriet Proprietary";
        break;

    case 4067:
        /* RTCM 3.x
         * China Transport telecommunications & Information Center Proprietary
         */
        unknown_name = "China Transport telecommunications & Information "
                       "Center Proprietary";
        break;

    case 4068:
        /* RTCM 3.3
         * Qianxun Location Networks Co. Ltd Proprietary
         */
        unknown_name = "Qianxun Location Networks Co. Ltd Proprietary";
        break;

    case 4069:
        /* RTCM 3.3
         * VERIPOS Ltd Proprietary
         */
        unknown_name = "VERIPOS Ltd Proprietary";
        break;

    case 4070:
        /* RTCM 3.3
         * Wuhan MengXin Technology
         */
        unknown_name = "Wuhan MengXin Technology Proprietary";
        break;

    case 4071:
        /* RTCM 3.3
         * Wuhan Navigation and LBS
         */
        unknown_name = "Wuhan Navigation and LBS Proprietary";
        break;

    case 4072:
        /* RTCM 3.x
         * u-blox Proprietary
         * Mitsubishi Electric Corp Proprietary
         * 4072.0 Reference station PVT (u-blox proprietary)
         * 4072.1 Additional reference station information (u-blox proprietary)
         */
        unknown_name = "u-blox Proprietary";
        break;

    case 4073:
        /* RTCM 3.x
         * Unicore Communications Proprietary
         */
        unknown_name = "Alberding GmbH Proprietary";
        break;

    case 4075:
        /* RTCM 3.x
         * Alberding GmbH Proprietary
         */
        unknown_name = "Alberding GmbH Proprietary";
        break;

    case 4076:
        /* RTCM 3.x
         * International GNSS Service Proprietary
         */
        unknown_name = "International GNSS Service Proprietary";
        break;

    case 4077:
        /* RTCM 3.x
         * Hemisphere GNSS Proprietary
         */
        unknown_name = "Hemisphere GNSS Proprietary";
        break;

    case 4078:
        /* RTCM 3.x
         * ComNav Technology Proprietary
         */
        unknown_name = "ComNav Technology Proprietary";
        break;

    case 4079:
        /* RTCM 3.x
         * SubCarrier Systems Corp Proprietary
         */
        unknown_name = "SubCarrier Systems Corp Proprietary";
        break;

    case 4080:
        /* RTCM 3.x
         * NavCom Technology, Inc.
         */
        unknown_name = "NavCom Technology, Inc.";
        break;

    case 4081:
        /* RTCM 3.x
         * Seoul National Universtiry GNSS Lab Proprietary
         */
        unknown_name = "Seoul National Universtiry GNSS Lab Proprietery";
        break;

    case 4082:
        /* RTCM 3.x
         * Cooperative Research Centre for Spatial Information Proprietary
         */
        unknown_name = "Cooperative Research Centre for Spatial Information "
                       "Proprietary";
        break;

    case 4083:
        /* RTCM 3.x
         * German Aerospace Center Proprietary
         */
        unknown_name = "German Aerospace Center Proprietary";
        break;

    case 4084:
        /* RTCM 3.x
         * Geodetics Inc Proprietary
         */
        unknown_name = "Geodetics Inc Proprietary";
        break;

    case 4085:
        /* RTCM 3.x
         * European GNSS Supervisory Authority Proprietary
         */
        unknown_name = "European GNSS Supervisory Authority Proprietary";
        break;

    case 4086:
        /* RTCM 3.x
         * InPosition GmbH Proprietary
         */
        unknown_name = "InPosition GmbH Proprietary";
        break;

    case 4087:
        /* RTCM 3.x
         * Fugro Proprietary
         */
        unknown_name = "Fugro Proprietary";
        break;

    case 4088:
        /* RTCM 3.x
         * IfEN GmbH Proprietary
         */
        unknown_name = "IfEN GmbH Proprietary";
        break;

    case 4089:
        /* RTCM 3.x
         * Septentrio Satellite Navigation Proprietary
         */
        unknown_name = "Septentrio Satellite Navigation Proprietary";
        break;

    case 4090:
        /* RTCM 3.x
         * Geo++ Proprietary
         */
        unknown_name = "Geo++ Proprietary";
        break;

    case 4091:
        /* RTCM 3.x
         * Topcon Positioning Systems Proprietary
         */
        unknown_name = "Topcon Positioning Systems Proprietary";
        break;

    case 4092:
        /* RTCM 3.x
         * Leica Geosystems Proprietary
         */
        unknown_name = "Leica Geosystems Proprietary";
        break;

    case 4093:
        /* RTCM 3.x
         * NovAtel Proprietary
         */
        unknown_name = "NovAtel Pr.orietary";
        break;

    case 4094:
        /* RTCM 3.x
         * Trimble Proprietary
         */
        unknown_name = "Trimble Proprietary";
        break;

    case 4095:
        /* RTCM 3.x
         * Ashtech/Magellan Proprietary
         */
        unknown_name = "Ashtech/Magellan Proprietary";
        break;

    default:
        break;
    }
#undef RANGEDIFF
#undef GPS_PSEUDORANGE
#undef sgrab
#undef ugrab
    if (unknown) {
        /*
         * Leader bytes, message length, and checksum won't be copied.
         * The first 12 bits of the copied payload will be the type field.
         */
        memcpy(rtcm->rtcmtypes.data, buf + 3, rtcm->length);
        if (NULL == unknown_name) {
            GPSD_LOG(LOG_PROG, &context->errout,
                     "RTCM3: unknown type %d, length %d\n",
                     rtcm->type, rtcm->length);
        } else {
            GPSD_LOG(LOG_PROG, &context->errout,
                     "RTCM3: %s (type %d), length %d\n",
                     unknown_name, rtcm->type, rtcm->length);
        }
    }
}

// *INDENT-ON*

#endif  // RTCM104V3_ENABLE

// vim: set expandtab shiftwidth=4<|MERGE_RESOLUTION|>--- conflicted
+++ resolved
@@ -200,7 +200,6 @@
     // FIXME: cell_mask is variable length!
     // rtcm->rtcmtypes.rtcm3_msm.cell_mask = (uint64_t)ugrab(64);
 
-<<<<<<< HEAD
     unsigned short n_sig = 0, n_sat = 0;
     unsigned long mask_sat = rtcm->rtcmtypes.rtcm3_msm.sat_mask;
     unsigned int mask_sig = rtcm->rtcmtypes.rtcm3_msm.sig_mask;
@@ -223,12 +222,6 @@
     rtcm->rtcmtypes.rtcm3_msm.n_sig = n_sig;
     // determine cells
     rtcm->rtcmtypes.rtcm3_msm.n_cell = n_sat * n_sig;
-=======
-    unsigned short n_sig;
-    rtcm->rtcmtypes.rtcm3_msm.n_sat = rtcm3_msm_count_sats(rtcm->rtcmtypes.rtcm3_msm.sat_mask);
-    n_sig = rtcm3_msm_count_sigs(rtcm->rtcmtypes.rtcm3_msm.sig_mask);
-    rtcm->rtcmtypes.rtcm3_msm.n_cell = rtcm->rtcmtypes.rtcm3_msm.n_sat * n_sig;
->>>>>>> 04376c94
     bitcount += rtcm->rtcmtypes.rtcm3_msm.n_cell;
 
     /* Decode Satellite Data */
