--- conflicted
+++ resolved
@@ -195,45 +195,27 @@
     rtcm->rtcmtypes.rtcm3_msm.ext_clk = (unsigned short)ugrab(2);
     rtcm->rtcmtypes.rtcm3_msm.smoothing = (bool)ugrab(1);
     rtcm->rtcmtypes.rtcm3_msm.interval = (unsigned)ugrab(3);
-<<<<<<< HEAD
     rtcm->rtcmtypes.rtcm3_msm.sat_mask = (unsigned long long)ugrab(64);
-=======
-    rtcm->rtcmtypes.rtcm3_msm.sat_mask = (unsigned long)ugrab(64);
->>>>>>> a7ef00fe
     rtcm->rtcmtypes.rtcm3_msm.sig_mask = (unsigned int)ugrab(32);
     // FIXME: cell_mask is variable length!
     // rtcm->rtcmtypes.rtcm3_msm.cell_mask = (uint64_t)ugrab(64);
 
-<<<<<<< HEAD
     unsigned int n_sig = 0, n_sat = 0, n_cell = 0;
     unsigned long long mask_sat = rtcm->rtcmtypes.rtcm3_msm.sat_mask;
     unsigned int mask_sig = rtcm->rtcmtypes.rtcm3_msm.sig_mask;
 
-=======
-    unsigned short n_sig = 0, n_sat = 0;
-    unsigned long mask_sat = rtcm->rtcmtypes.rtcm3_msm.sat_mask;
-    unsigned int mask_sig = rtcm->rtcmtypes.rtcm3_msm.sig_mask;
-
-    // printf("SatMask: %lu, SigMask: %u", mask_sat, mask_sig);
-
->>>>>>> a7ef00fe
     // count satellites
     while (mask_sat)
     {
         n_sat += mask_sat & 1;
         mask_sat >>= 1;
     }
-<<<<<<< HEAD
-=======
-    rtcm->rtcmtypes.rtcm3_msm.n_sat = n_sat;
->>>>>>> a7ef00fe
     // count signals
     while (mask_sig)
     {
         n_sig += mask_sig & 1;
         mask_sig >>= 1;
     }
-<<<<<<< HEAD
     // determine cells
     n_cell = n_sat * n_sig;
     rtcm->rtcmtypes.rtcm3_msm.n_sat = n_sat;
@@ -242,17 +224,10 @@
 
     // FIXME: rtcm->rtcmtypes.rtcm3_msm.cell_mask = (unsigned long)ugrab(n_cell);
     bitcount += n_cell;
-=======
-    rtcm->rtcmtypes.rtcm3_msm.n_sig = n_sig;
-    // determine cells
-    rtcm->rtcmtypes.rtcm3_msm.n_cell = n_sat * n_sig;
-    bitcount += rtcm->rtcmtypes.rtcm3_msm.n_cell;
->>>>>>> a7ef00fe
 
     /* Decode Satellite Data */
 
     // Decode DF397 (MSM 4-7)
-<<<<<<< HEAD
     if (rtcm->rtcmtypes.rtcm3_msm.msm == 4 ||
         rtcm->rtcmtypes.rtcm3_msm.msm == 5 ||
         rtcm->rtcmtypes.rtcm3_msm.msm == 6 ||
@@ -270,40 +245,10 @@
         }
     }
 
-=======
-    switch (rtcm->rtcmtypes.rtcm3_msm.msm) {
-    case 4:
-        FALLTHROUGH
-    case 5:
-        FALLTHROUGH
-    case 6:
-        FALLTHROUGH
-    case 7:
-        for (int i = 0; i < rtcm->rtcmtypes.rtcm3_msm.n_sat; i++) {
-            rtcm->rtcmtypes.rtcm3_msm_sat[i].rr_ms = (unsigned short)ugrab(8);
-        };
-        break;
-    default:
-        break;
-    }
-    // Decode Extended Info (MSM 5+7)
-    switch (rtcm->rtcmtypes.rtcm3_msm.msm) {
-    case 5:
-        FALLTHROUGH
-    case 7:
-        for (int i = 0; i < rtcm->rtcmtypes.rtcm3_msm.n_sat; i++) {
-            rtcm->rtcmtypes.rtcm3_msm_sat[i].ext_info = (unsigned short)ugrab(4);
-        };
-        break;
-    default:
-        break;
-    }
->>>>>>> a7ef00fe
     // Decode DF398 (MSM 1-7)
     for (int i = 0; i < rtcm->rtcmtypes.rtcm3_msm.n_sat; i++) {
         rtcm->rtcmtypes.rtcm3_msm_sat[i].rr_m1 = (unsigned short)ugrab(10);
     };
-<<<<<<< HEAD
 
     // Decode DF399 (MSM 5+7)
     if (rtcm->rtcmtypes.rtcm3_msm.msm == 5 ||
@@ -311,25 +256,11 @@
         for (int i = 0; i < rtcm->rtcmtypes.rtcm3_msm.n_sat; i++) {
             rtcm->rtcmtypes.rtcm3_msm_sat[i].rates_rphr = (signed short)ugrab(14);
         }
-=======
-    // Decode DF399 (MSM 5+7)
-    switch (rtcm->rtcmtypes.rtcm3_msm.msm) {
-    case 5:
-        FALLTHROUGH
-    case 7:
-        for (int i = 0; i < rtcm->rtcmtypes.rtcm3_msm.n_sat; i++) {
-            rtcm->rtcmtypes.rtcm3_msm_sat[i].rates_rphr = (signed short)ugrab(14);
-        };
-        break;
-    default:
-        break;
->>>>>>> a7ef00fe
     }
 
     /* Decode Signal Data */
 
     // Decode DF400 (MSM 1,3,4,5) resp. DF405 (MSM 6+7)
-<<<<<<< HEAD
     if (rtcm->rtcmtypes.rtcm3_msm.msm == 1 ||
         rtcm->rtcmtypes.rtcm3_msm.msm == 3 ||
         rtcm->rtcmtypes.rtcm3_msm.msm == 4 ||
@@ -353,61 +284,18 @@
         rtcm->rtcmtypes.rtcm3_msm.msm == 3 ||
         rtcm->rtcmtypes.rtcm3_msm.msm == 4 ||
         rtcm->rtcmtypes.rtcm3_msm.msm == 5) {
-=======
-    switch (rtcm->rtcmtypes.rtcm3_msm.msm) {
-    case 1:
-        FALLTHROUGH
-    case 3:
-        FALLTHROUGH
-    case 4:
-        FALLTHROUGH
-    case 5:
-        for (int i = 0; i < rtcm->rtcmtypes.rtcm3_msm.n_cell; i++)
-        {
-            rtcm->rtcmtypes.rtcm3_msm_sig[i].pseudo_r = sgrab(15);
-        };
-        break;
-    case 6:
-        FALLTHROUGH
-    case 7:
-        for (int i = 0; i < rtcm->rtcmtypes.rtcm3_msm.n_cell; i++)
-        {
-            rtcm->rtcmtypes.rtcm3_msm_sig[i].pseudo_r = sgrab(20);
-        };
-        break;
-    default:
-        break;
-    }
-    // Decode DF401 (MSM 2,3,4,5) resp. DF406 (MSM 6+7)
-    switch (rtcm->rtcmtypes.rtcm3_msm.msm) {
-    case 2:
-        FALLTHROUGH
-    case 3:
-        FALLTHROUGH
-    case 4:
-        FALLTHROUGH
-    case 5:
->>>>>>> a7ef00fe
         for (int i = 0; i < rtcm->rtcmtypes.rtcm3_msm.n_cell; i++)
         {
             rtcm->rtcmtypes.rtcm3_msm_sig[i].phase_r = sgrab(22);
         }
-<<<<<<< HEAD
     }
     else if (
         rtcm->rtcmtypes.rtcm3_msm.msm == 6 ||
         rtcm->rtcmtypes.rtcm3_msm.msm == 7) {
-=======
-        break;
-    case 6:
-        FALLTHROUGH
-    case 7:
->>>>>>> a7ef00fe
         for (int i = 0; i < rtcm->rtcmtypes.rtcm3_msm.n_cell; i++)
         {
             rtcm->rtcmtypes.rtcm3_msm_sig[i].phase_r = sgrab(24);
         }
-<<<<<<< HEAD
     }
 
     // Decode DF402 (MSM 2,3,4,5) resp. DF407 (MSM 6+7)
@@ -415,41 +303,18 @@
         rtcm->rtcmtypes.rtcm3_msm.msm == 3 ||
         rtcm->rtcmtypes.rtcm3_msm.msm == 4 ||
         rtcm->rtcmtypes.rtcm3_msm.msm == 5) {
-=======
-        break;
-    default:
-        break;
-    }
-    // Decode DF402 (MSM 2,3,4,5) resp. DF407 (MSM 6+7)
-    switch (rtcm->rtcmtypes.rtcm3_msm.msm) {
-    case 2:
-        FALLTHROUGH
-    case 3:
-        FALLTHROUGH
-    case 4:
-        FALLTHROUGH
-    case 5:
->>>>>>> a7ef00fe
         for (int i = 0; i < rtcm->rtcmtypes.rtcm3_msm.n_cell; i++)
         {
             rtcm->rtcmtypes.rtcm3_msm_sig[i].lti = (unsigned short)ugrab(4);
         }
-<<<<<<< HEAD
     }
     else if (
         rtcm->rtcmtypes.rtcm3_msm.msm == 6 ||
         rtcm->rtcmtypes.rtcm3_msm.msm == 7) {
-=======
-        break;
-    case 6:
-        FALLTHROUGH
-    case 7:
->>>>>>> a7ef00fe
         for (int i = 0; i < rtcm->rtcmtypes.rtcm3_msm.n_cell; i++)
         {
             rtcm->rtcmtypes.rtcm3_msm_sig[i].lti = (unsigned short)ugrab(10);
         }
-<<<<<<< HEAD
     }
 
     // Decode DF420 (MSM 2-7)
@@ -459,92 +324,36 @@
         rtcm->rtcmtypes.rtcm3_msm.msm == 5 ||
         rtcm->rtcmtypes.rtcm3_msm.msm == 6 ||
         rtcm->rtcmtypes.rtcm3_msm.msm == 7) {
-=======
-        break;
-    default:
-        break;
-    }
-    // Decode DF420 (MSM 2-7)
-    switch (rtcm->rtcmtypes.rtcm3_msm.msm) {
-    case 2:
-        FALLTHROUGH
-    case 3:
-        FALLTHROUGH
-    case 4:
-        FALLTHROUGH
-    case 5:
-        FALLTHROUGH
-    case 6:
-        FALLTHROUGH
-    case 7:
->>>>>>> a7ef00fe
         for (int i = 0; i < rtcm->rtcmtypes.rtcm3_msm.n_cell; i++)
         {
             rtcm->rtcmtypes.rtcm3_msm_sig[i].half_amb = (bool)ugrab(1);
         }
-<<<<<<< HEAD
     }
 
     // Decode DF403 (MSM 4+5) resp. DF408 (MSM 6+7)
     if (rtcm->rtcmtypes.rtcm3_msm.msm == 4 ||
         rtcm->rtcmtypes.rtcm3_msm.msm == 5) {
-=======
-        break;
-    default:
-        break;
-    }
-    // Decode DF403 (MSM 4+5) resp. DF408 (MSM 6+7)
-    switch (rtcm->rtcmtypes.rtcm3_msm.msm) {
-    case 4:
-        FALLTHROUGH
-    case 5:
->>>>>>> a7ef00fe
         for (int i = 0; i < rtcm->rtcmtypes.rtcm3_msm.n_cell; i++)
         {
             rtcm->rtcmtypes.rtcm3_msm_sig[i].cnr = (unsigned short)ugrab(6);
         }
-<<<<<<< HEAD
     }
     else if (
         rtcm->rtcmtypes.rtcm3_msm.msm == 6 ||
         rtcm->rtcmtypes.rtcm3_msm.msm == 7) {
-=======
-        break;
-    case 6:
-        FALLTHROUGH
-    case 7:
->>>>>>> a7ef00fe
         for (int i = 0; i < rtcm->rtcmtypes.rtcm3_msm.n_cell; i++)
         {
             rtcm->rtcmtypes.rtcm3_msm_sig[i].cnr = (unsigned short)ugrab(10);
         }
-<<<<<<< HEAD
     }
 
     // Decode DF404 (MSM 5+7)
     if (rtcm->rtcmtypes.rtcm3_msm.msm == 5 ||
         rtcm->rtcmtypes.rtcm3_msm.msm == 7) {
-=======
-        break;
-    default:
-        break;
-    }
-    // Decode DF404 (MSM 5+7)
-    switch (rtcm->rtcmtypes.rtcm3_msm.msm) {
-    case 5:
-        FALLTHROUGH
-    case 7:
->>>>>>> a7ef00fe
         for (int i = 0; i < rtcm->rtcmtypes.rtcm3_msm.n_cell; i++)
         {
             rtcm->rtcmtypes.rtcm3_msm_sig[i].cnr = (signed short)sgrab(15);
         }
-<<<<<<< HEAD
-=======
-        break;
-    default:
-        break;
->>>>>>> a7ef00fe
     }
 
     // (long long)tow for 32 bit machines.
